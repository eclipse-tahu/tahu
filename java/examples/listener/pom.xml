<!--/********************************************************************************
 * Copyright (c) 2014, 2018 Cirrus Link Solutions and others
 *
 * This program and the accompanying materials are made available under the
 * terms of the Eclipse Public License 2.0 which is available at
 * http://www.eclipse.org/legal/epl-2.0.
 *
 * SPDX-License-Identifier: EPL-2.0
 *
 * Contributors:
 *   Cirrus Link Solutions - initial implementation
 ********************************************************************************/
-->
<project xmlns="http://maven.apache.org/POM/4.0.0" xmlns:xsi="http://www.w3.org/2001/XMLSchema-instance"
  xsi:schemaLocation="http://maven.apache.org/POM/4.0.0 http://maven.apache.org/xsd/maven-4.0.0.xsd">
  <modelVersion>4.0.0</modelVersion>

  <parent>
    <groupId>org.eclipse.tahu</groupId>
    <artifactId>tahu-examples</artifactId>
<<<<<<< HEAD
    <version>1.0.11</version>
=======
    <version>1.0.12</version>
>>>>>>> 3d7a4255
    <relativePath>../pom.xml</relativePath>
  </parent>

  <artifactId>example_listener</artifactId>
  <packaging>jar</packaging>
  <name>Sparkplug B Listener Example</name>

  <url>http://maven.apache.org</url>
  <dependencies>
    <dependency>
      <groupId>org.eclipse.tahu</groupId>
      <artifactId>tahu-core</artifactId>
      <version>${project.version}</version>
    </dependency>
  </dependencies>
  <build>
    <plugins>
      <plugin>
        <groupId>org.sonatype.plugins</groupId>
        <artifactId>nexus-staging-maven-plugin</artifactId>
        <configuration>
          <skipNexusStagingDeployMojo>true</skipNexusStagingDeployMojo>
        </configuration>
      </plugin>

      <!-- New Build mechanism - replaces maven-assembly-plugin -->
      <plugin>
        <groupId>org.apache.maven.plugins</groupId>
        <artifactId>maven-shade-plugin</artifactId>
        <version>2.4.1</version>
        <executions>
          <execution>
            <phase>package</phase>
            <goals>
              <goal>shade</goal>
            </goals>
            <configuration>
              <createDependencyReducedPom>false</createDependencyReducedPom>
              <filters>
                <filter>
                  <artifact>*:*</artifact>
                  <excludes>
                    <exclude>META-INF/*.SF</exclude>
                    <exclude>META-INF/*.DSA</exclude>
                    <exclude>META-INF/*.RSA</exclude>
                  </excludes>
                </filter>
              </filters>
              <transformers>
                <transformer
                  implementation="org.apache.maven.plugins.shade.resource.ManifestResourceTransformer">
                  <mainClass>org.eclipse.tahu.SparkplugListener</mainClass>
                </transformer>
                <transformer
                  implementation="org.apache.maven.plugins.shade.resource.ServicesResourceTransformer" />
              </transformers>
            </configuration>
          </execution>
        </executions>
      </plugin>
      <plugin>
        <groupId>org.codehaus.mojo</groupId>
        <artifactId>license-maven-plugin</artifactId>
        <version>1.8</version>
        <executions>
          <execution>
            <id>add-third-party</id>
            <phase>package</phase>
            <goals>
              <goal>add-third-party</goal>
              <goal>download-licenses</goal>
            </goals>
            <configuration>
              <useMissingFile>true</useMissingFile>
              <excludedScopes>test</excludedScopes>
              <excludedGroups> (org.eclipse.tahu*)
              </excludedGroups>
              <licenseMerges>
                <licenseMerge>The Apache Software License, Version
                  2.0|Apache License, Version 2.0|Apache Public License
                  2.0|Apache License 2.0|Apache Software License -
                  Version 2.0</licenseMerge>
              </licenseMerges>
            </configuration>
          </execution>
        </executions>
      </plugin>
    </plugins>
  </build>
</project><|MERGE_RESOLUTION|>--- conflicted
+++ resolved
@@ -18,11 +18,7 @@
   <parent>
     <groupId>org.eclipse.tahu</groupId>
     <artifactId>tahu-examples</artifactId>
-<<<<<<< HEAD
-    <version>1.0.11</version>
-=======
     <version>1.0.12</version>
->>>>>>> 3d7a4255
     <relativePath>../pom.xml</relativePath>
   </parent>
 
