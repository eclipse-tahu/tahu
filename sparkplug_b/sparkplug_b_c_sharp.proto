--- conflicted
+++ resolved
@@ -23,39 +23,6 @@
 option java_package         = "org.eclipse.tahu.protobuf";
 option java_outer_classname = "SparkplugBProto";
 
-<<<<<<< HEAD
-
-message Payload {
-    /*
-        // Indexes of Data Types
-        // Unknown placeholder for future expansion.
-        Unknown         = 0;
-        // Basic Types
-        Int8            = 1;
-        Int16           = 2;
-        Int32           = 3;
-        Int64           = 4;
-        UInt8           = 5;
-        UInt16          = 6;
-        UInt32          = 7;
-        UInt64          = 8;
-        Float           = 9;
-        Double          = 10;
-        Boolean         = 11;
-        String          = 12;
-        DateTime        = 13;
-        Text            = 14;
-        // Additional Metric Types
-        UUID            = 15;
-        DataSet         = 16;
-        Bytes           = 17;
-        File            = 18;
-        Template        = 19;
-        // Additional PropertyValue Types
-        PropertySet     = 20;
-        PropertySetList = 21;
-    */
-=======
 enum DataType {
     // Indexes of Data Types
 
@@ -106,7 +73,6 @@
 }
 
 message Payload {
->>>>>>> 16ca074e
 
     message Template {
 
@@ -161,17 +127,10 @@
             repeated google.protobuf.Any details = 2;
         }
 
-<<<<<<< HEAD
         uint64 num_of_columns                = 1;
         repeated string   columns            = 2;
         repeated uint32   types              = 3;
         repeated Row      rows               = 4;
-=======
-        uint64   num_of_columns    = 1;
-        repeated string   columns           = 2;
-        repeated uint32   types             = 3;
-        repeated Row      rows              = 4;
->>>>>>> 16ca074e
         repeated google.protobuf.Any details = 5;
     }
 
