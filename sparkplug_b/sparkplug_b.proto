--- conflicted
+++ resolved
@@ -80,11 +80,7 @@
         }
 
         optional string version         = 1;          // The version of the Template to prevent mismatches
-<<<<<<< HEAD
-        repeated Metric metrics         = 2;          // Each includes the name of the metric, the datatype of the member, and optionally contains a value
-=======
         repeated Metric metrics         = 2;          // Each metric includes a name, datatype, and optionally a value
->>>>>>> a42769f7
         repeated Parameter parameters   = 3;
         optional string template_ref    = 4;          // Reference to a template if this is extending a Template or an instance - must exist if an instance
         optional bool is_definition     = 5;
