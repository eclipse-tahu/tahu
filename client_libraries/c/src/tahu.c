/********************************************************************************
 * Copyright (c) 2014-2019 Cirrus Link Solutions and others
 *
 * This program and the accompanying materials are made available under the
 * terms of the Eclipse Public License 2.0 which is available at
 * http://www.eclipse.org/legal/epl-2.0.
 *
 * SPDX-License-Identifier: EPL-2.0
 *
 * Contributors:
 *   Cirrus Link Solutions - initial implementation
 ********************************************************************************/

#include <stdio.h>
#include <stdlib.h>
#include <stdbool.h>
#include <pb_decode.h>
#include <pb_encode.h>
#include <tahu.h>
#include <tahu.pb.h>

static uint8_t payload_sequence;

<<<<<<< HEAD
int add_metadata_to_metric(org_eclipse_tahu_protobuf_Payload_Metric *metric,
						   org_eclipse_tahu_protobuf_Payload_MetaData *metadata) {
	DEBUG_PRINT("Adding metadata...\n");
	metric->has_metadata = true;
	memcpy(&metric->metadata, metadata, sizeof(metric->metadata));
	return 0;
=======
/*
 * Private function to decode a Metric from a stream
 */
bool decode_metric(org_eclipse_tahu_protobuf_Payload_Metric *metric, pb_istream_t *stream) {
	bool status;
	pb_istream_t substream;

	if (!pb_make_string_substream(stream, &substream)) {
		fprintf(stderr, "Failed to create the substream for metric decoding\n");
		return false;
	}

	pb_wire_type_t metric_wire_type;
	uint32_t metric_tag;
	bool metric_eof;
	const pb_field_t *metric_field;

	while (pb_decode_tag(&substream, &metric_wire_type, &metric_tag, &metric_eof)) {
		DEBUG_PRINT(("\teof: %s\n", metric_eof ? "true" : "false"));
		DEBUG_PRINT(("\t\tBytes Remaining: %zd\n", substream.bytes_left));
		DEBUG_PRINT(("\t\tWiretype: %d\n", metric_wire_type));
		DEBUG_PRINT(("\t\tTag: %d\n", metric_tag));

		if (metric_wire_type == PB_WT_VARINT) {
			DEBUG_PRINT(("\t\tMetric Wire type is PB_WT_VARINT\n"));
			for (metric_field = org_eclipse_tahu_protobuf_Payload_Metric_fields; metric_field->tag != 0; metric_field++) {
				if (metric_field->tag == metric_tag && (((metric_field->type & PB_LTYPE_VARINT) == PB_LTYPE_VARINT) ||
													((metric_field->type & PB_LTYPE_UVARINT) == PB_LTYPE_UVARINT))) {
					DEBUG_PRINT(("\t\tWire type is PB_WT_VARINT\n"));
					uint64_t dest;
					status = pb_decode_varint(&substream, &dest);
					if (status) {
						DEBUG_PRINT(("\t\tVARINT - Success - new value: %ld\n", dest));
						if (metric_field->tag == org_eclipse_tahu_protobuf_Payload_Metric_alias_tag) {
							metric->has_alias = true;
							metric->alias = dest;
						} else if (metric_field->tag == org_eclipse_tahu_protobuf_Payload_Metric_timestamp_tag) {
							metric->has_timestamp = true;
							metric->timestamp = dest;
						} else if (metric_field->tag == org_eclipse_tahu_protobuf_Payload_Metric_datatype_tag) {
							metric->has_datatype = true;
							metric->datatype = dest;
						} else if (metric_field->tag == org_eclipse_tahu_protobuf_Payload_Metric_is_historical_tag) {
							metric->has_is_historical = true;
							metric->is_historical = dest;
						} else if (metric_field->tag == org_eclipse_tahu_protobuf_Payload_Metric_is_transient_tag) {
							metric->has_is_transient = true;
							metric->is_transient = dest;
						} else if (metric_field->tag == org_eclipse_tahu_protobuf_Payload_Metric_is_null_tag) {
							metric->has_is_null = true;
							metric->is_null = dest;
						} else if (metric_field->tag == org_eclipse_tahu_protobuf_Payload_Metric_int_value_tag) {
							metric->which_value = org_eclipse_tahu_protobuf_Payload_Metric_int_value_tag;
							metric->value.int_value = dest;
						} else if (metric_field->tag == org_eclipse_tahu_protobuf_Payload_Metric_long_value_tag) {
							metric->which_value = org_eclipse_tahu_protobuf_Payload_Metric_long_value_tag;
							metric->value.long_value = dest;
						} else if (metric_field->tag == org_eclipse_tahu_protobuf_Payload_Metric_boolean_value_tag) {
							metric->which_value = org_eclipse_tahu_protobuf_Payload_Metric_boolean_value_tag;
							metric->value.boolean_value = dest;
						}
					} else {
						fprintf(stderr, "\t\tVARINT - Failed to decode variant!\n");
						return false;
					}
				} else if (metric_field->tag == metric_tag && ((metric_field->type & PB_LTYPE_SVARINT) == PB_LTYPE_SVARINT)) {
					DEBUG_PRINT(("\t\tWire type is PB_WT_SVARINT\n"));
					int64_t dest;
					status = pb_decode_svarint(&substream, &dest);
					if (status) {
						DEBUG_PRINT(("\t\tVARINT - Success - new value: %ld\n", dest));
					} else {
						fprintf(stderr, "\t\tVARINT - Failed to decode variant!\n");
						return false;
					}
				}
			}
		} else if (metric_wire_type == PB_WT_32BIT) {
			DEBUG_PRINT(("\t\tMetric Wire type is PB_WT_32BIT\n"));
			for (metric_field = org_eclipse_tahu_protobuf_Payload_Metric_fields; metric_field->tag != 0; metric_field++) {
				if (metric_field->tag == metric_tag && (((metric_field->type & PB_LTYPE_FIXED32) == PB_LTYPE_FIXED32))) {
					DEBUG_PRINT(("\t\tWire type is PB_WT_32BIT\n"));
					uint32_t dest;
					status = pb_decode_fixed32(&substream, &dest);
					if (status) {
						DEBUG_PRINT(("\t\t32BIT - Success - new value: %d\n", dest));
						float destination_float = *((float*)&dest);
						DEBUG_PRINT(("\t\tFLoat - Success - new value: %f\n", destination_float));
						if (metric_field->tag == org_eclipse_tahu_protobuf_Payload_Metric_float_value_tag) {
							metric->which_value = org_eclipse_tahu_protobuf_Payload_Metric_float_value_tag;
							metric->value.float_value = destination_float;
						}
					}
				}
			}
		} else if (metric_wire_type == PB_WT_64BIT) {
			DEBUG_PRINT(("\t\tMetric Wire type is PB_WT_64BIT\n"));
			for (metric_field = org_eclipse_tahu_protobuf_Payload_Metric_fields; metric_field->tag != 0; metric_field++) {
				if (metric_field->tag == metric_tag && (((metric_field->type & PB_LTYPE_FIXED64) == PB_LTYPE_FIXED64))) {
					DEBUG_PRINT(("\t\tWire type is PB_WT_64BIT\n"));
					uint64_t dest;
					status = pb_decode_fixed64(&substream, &dest);
					if (status) {
						DEBUG_PRINT(("\t\t64BIT - Success - new value: %ld\n", dest));
						double destination_double = *((double*)&dest);
						DEBUG_PRINT(("\t\tDouble - Success - new value: %f\n", destination_double));
						if (metric_field->tag == org_eclipse_tahu_protobuf_Payload_Metric_double_value_tag) {
							metric->which_value = org_eclipse_tahu_protobuf_Payload_Metric_double_value_tag;
							metric->value.double_value = destination_double;
						}
					}
				}
			}

		} else if (metric_wire_type == PB_WT_STRING) {
			DEBUG_PRINT(("\t\tMetric Wire type is PB_WT_STRING\n"));

			for (metric_field = org_eclipse_tahu_protobuf_Payload_Metric_fields; metric_field->tag != 0; metric_field++) {
				if (metric_field->tag == metric_tag && ((metric_field->type & PB_LTYPE_SUBMESSAGE) == PB_LTYPE_SUBMESSAGE)) {
					DEBUG_PRINT(("\t\tFound a PB_LTYPE_SUBMESSAGE\n"));
				} else if (metric_field->tag == metric_tag &&
							((metric_field->type & PB_LTYPE_FIXED_LENGTH_BYTES) == PB_LTYPE_FIXED_LENGTH_BYTES)) {
					DEBUG_PRINT(("\t\tFound a PB_LTYPE_FIXED_LENGTH_BYTES\n"));
				} else if (metric_field->tag == metric_tag && ((metric_field->type & PB_LTYPE_STRING) == PB_LTYPE_STRING)) {
					DEBUG_PRINT(("\t\tFound a PB_LTYPE_STRING\n"));

					// Get the string size
					pb_byte_t string_size[1];
					status = pb_read(&substream, string_size, 1);
					if (status) {
						DEBUG_PRINT(("\t\tString Size: %d\n", string_size[0]));
					} else {
						fprintf(stderr, "\t\tFailed to get the string size while decoding\n");
						return false;
					}

					pb_byte_t dest[string_size[0]+1];
					status = pb_read(&substream, dest, string_size[0]);
					if (status) {
						dest[string_size[0]] = '\0';

						// This is either the metric name or string value
						if (metric_field->tag == org_eclipse_tahu_protobuf_Payload_Metric_name_tag) {
							DEBUG_PRINT(("\t\tRead the Metric name! %s\n", dest));
							metric->name = (char *)malloc((strlen(dest)+1)*sizeof(char));
							strcpy(metric->name, dest);
						} else if (metric_field->tag == org_eclipse_tahu_protobuf_Payload_Metric_string_value_tag) {
							DEBUG_PRINT(("\t\tRead the Metric string_value! %s\n", dest));
							metric->which_value = org_eclipse_tahu_protobuf_Payload_Metric_string_value_tag;
							// JPL 04/05/17... I hope this gets FREE(string_value)'d somewhere
							metric->value.string_value =(char *)malloc((strlen(dest)+1)*sizeof(char));
							strcpy(metric->value.string_value, dest );
							// JPL 04/05/17... local memory?
							//	metric->value.string_value = dest;
						}
					} else {
						fprintf(stderr, "\t\tFailed to read the string...\n");
						return false;
					}
				} else if (metric_field->tag == metric_tag && ((metric_field->type & PB_LTYPE_BYTES) == PB_LTYPE_BYTES)) {
					DEBUG_PRINT(("\t\tFound a PB_LTYPE_BYTES\n"));
				//} else {
					//DEBUG_PRINT(("\t\tother: %d\n", metric_field->type);
				}
			}

		} else if (metric_wire_type == PB_WT_32BIT) {
			DEBUG_PRINT(("\t\tMetric Wire type is PB_WT_32BIT\n"));
		//} else {
			//DEBUG_PRINT(("\t\tMetric Other? %d\n", metric_wire_type);
		}
	}

	// Close the substream
	pb_close_string_substream(stream, &substream);
}

/*
 * Private function to increase the size of an array of strings
 */
int grow_char_array(char **array, int current_size, int num_new_elems) {
        const int total_size = current_size + num_new_elems;
	char *temp = (char *)realloc(*array, (total_size * sizeof(char*)));

	if (temp == NULL) {
		fprintf(stderr, "Cannot allocate more memory.\n");
		return 0;
	} else {
		*array = temp;
	}

	return total_size;
}

/*
 * Private function to increase the size of an array of Metrics
 */
int grow_metrics_array(org_eclipse_tahu_protobuf_Payload_Metric **metric_array, int current_size, int num_new_elems) {
        const int total_size = current_size + num_new_elems;
        org_eclipse_tahu_protobuf_Payload_Metric *temp = (org_eclipse_tahu_protobuf_Payload_Metric*)realloc(*metric_array,
                                                                 	(total_size * sizeof(org_eclipse_tahu_protobuf_Payload_Metric)));

	if (temp == NULL) {
		fprintf(stderr, "Cannot allocate more memory.\n");
		return 0;
	} else {
		*metric_array = temp;
	}

        return total_size;
>>>>>>> e86127f0
}

int add_metric_to_payload(org_eclipse_tahu_protobuf_Payload *payload,
						  org_eclipse_tahu_protobuf_Payload_Metric *metric) {
	DEBUG_PRINT("Adding metric to payload...\n");
	const int old_count = payload->metrics_count;
	const int new_count = (old_count + 1);
	const size_t new_allocation_size = sizeof(org_eclipse_tahu_protobuf_Payload_Metric) * new_count;
	void *realloc_result = realloc(payload->metrics, new_allocation_size);
	//DEBUG_PRINT("realloc_result=%p\n", realloc_result);
	if (realloc_result == NULL) {
		fprintf(stderr, "realloc failed in add_metric_to_payload\n");
		return -1;
	}
	payload->metrics = realloc_result;
	payload->metrics_count = new_count;
	memcpy(&payload->metrics[old_count], metric, sizeof(org_eclipse_tahu_protobuf_Payload_Metric));
	return 0;
}

int set_propertyvalue(org_eclipse_tahu_protobuf_Payload_PropertyValue *propertyvalue,
					  uint32_t datatype,
					  const void *value,
					  size_t size) {
	DEBUG_PRINT("Set property value...\n");
	switch (datatype) {
	case PROPERTY_DATA_TYPE_INT8:
		propertyvalue->which_value = org_eclipse_tahu_protobuf_Payload_PropertyValue_int_value_tag;
		propertyvalue->value.int_value = *(int8_t *)value;
		break;
	case PROPERTY_DATA_TYPE_INT16:
		propertyvalue->which_value = org_eclipse_tahu_protobuf_Payload_PropertyValue_int_value_tag;
		propertyvalue->value.int_value = *(int16_t *)value;
		break;
	case PROPERTY_DATA_TYPE_INT32:
		propertyvalue->which_value = org_eclipse_tahu_protobuf_Payload_PropertyValue_int_value_tag;
		propertyvalue->value.int_value = *(int32_t *)value;
		break;
	case PROPERTY_DATA_TYPE_INT64:
		propertyvalue->which_value = org_eclipse_tahu_protobuf_Payload_PropertyValue_long_value_tag;
		propertyvalue->value.long_value = *(int64_t *)value;
		break;
	case PROPERTY_DATA_TYPE_UINT8:
		propertyvalue->which_value = org_eclipse_tahu_protobuf_Payload_PropertyValue_int_value_tag;
		propertyvalue->value.int_value = *(uint8_t *)value;
		break;
	case PROPERTY_DATA_TYPE_UINT16:
		propertyvalue->which_value = org_eclipse_tahu_protobuf_Payload_PropertyValue_int_value_tag;
		propertyvalue->value.int_value = *(uint16_t *)value;
		break;
	case PROPERTY_DATA_TYPE_UINT32:
		propertyvalue->which_value = org_eclipse_tahu_protobuf_Payload_PropertyValue_long_value_tag;
		propertyvalue->value.long_value = *(uint32_t *)value;
		break;
	case PROPERTY_DATA_TYPE_UINT64:
	case PROPERTY_DATA_TYPE_DATETIME:
		propertyvalue->which_value = org_eclipse_tahu_protobuf_Payload_PropertyValue_long_value_tag;
		propertyvalue->value.long_value = *(uint64_t *)value;
		break;
	case PROPERTY_DATA_TYPE_FLOAT:
		propertyvalue->which_value = org_eclipse_tahu_protobuf_Payload_PropertyValue_float_value_tag;
		propertyvalue->value.float_value = *(float *)value;
		break;
	case PROPERTY_DATA_TYPE_DOUBLE:
		propertyvalue->which_value = org_eclipse_tahu_protobuf_Payload_PropertyValue_double_value_tag;
		propertyvalue->value.double_value = *(double *)value;
		break;
	case PROPERTY_DATA_TYPE_BOOLEAN:
		propertyvalue->which_value = org_eclipse_tahu_protobuf_Payload_PropertyValue_boolean_value_tag;
		propertyvalue->value.boolean_value = *(bool *)value;
		break;
	case PROPERTY_DATA_TYPE_STRING:
	case PROPERTY_DATA_TYPE_TEXT:
		propertyvalue->which_value = org_eclipse_tahu_protobuf_Payload_PropertyValue_string_value_tag;
		propertyvalue->value.string_value = strndup(value, size);
		break;
	default:
		fprintf(stderr, "Invalid datatype(%u) in set_propertyvalue\n", datatype);
		return -1;
	}
	return 0;
}

int add_property_to_set(org_eclipse_tahu_protobuf_Payload_PropertySet *propertyset,
						const char *key,
						uint32_t datatype,
						const void *value,
						size_t size_of_value) {
	DEBUG_PRINT("Add property to set...\n");
	if (propertyset->keys_count != propertyset->values_count) {
		fprintf(stderr, "Mismatched key/value counts in add_property_to_set\n");
		return -1;
	}
	const int old_count = propertyset->keys_count;
	const int new_count = (old_count + 1);
	const size_t key_allocation_size = sizeof(char *) * new_count;
	const size_t value_allocation_size = sizeof(org_eclipse_tahu_protobuf_Payload_PropertyValue) * new_count;
	void *key_allocation_result = realloc(propertyset->keys, key_allocation_size);
	void *value_allocation_result = realloc(propertyset->values, value_allocation_size);
	//DEBUG_PRINT("key=%p value=%p\n", key_allocation_result, value_allocation_result);
	if ((key_allocation_result == NULL) || (value_allocation_result == NULL)) {
		fprintf(stderr, "realloc failed in add_metric_to_payload\n");
		return -1;
	}
	propertyset->keys = key_allocation_result;
	propertyset->keys_count = new_count;
	propertyset->values = value_allocation_result;
	propertyset->values_count = new_count;
	propertyset->keys[old_count] = strdup(key);
	if (propertyset->keys[old_count] == NULL) {
		fprintf(stderr, "strdup failed in add_metric_to_payload\n");
		return -1;
	}
	memset(&propertyset->values[old_count], 0, sizeof(org_eclipse_tahu_protobuf_Payload_PropertyValue));
	propertyset->values[old_count].has_type = true;
	propertyset->values[old_count].type = datatype;
	if (value == NULL) {
		propertyset->values[old_count].has_is_null = true;
		propertyset->values[old_count].is_null = true;
	} else {
		set_propertyvalue(&propertyset->values[old_count], datatype, value, size_of_value);
	}
	return 0;
}

int add_propertyset_to_metric(org_eclipse_tahu_protobuf_Payload_Metric *metric,
							  org_eclipse_tahu_protobuf_Payload_PropertySet *properties) {
	DEBUG_PRINT("Add propertyset to metric...\n");
	metric->has_properties = true;
	memcpy(&metric->properties, properties, sizeof(metric->properties));
	return 0;
}

int set_metric_value(org_eclipse_tahu_protobuf_Payload_Metric *metric, uint32_t datatype, const void *value, size_t size) {
	DEBUG_PRINT("Set metric value...\n");
	switch (datatype) {
	case METRIC_DATA_TYPE_INT8:
		metric->which_value = org_eclipse_tahu_protobuf_Payload_Metric_int_value_tag;
		metric->value.int_value = *(int8_t *)value;
		break;
	case METRIC_DATA_TYPE_INT16:
		metric->which_value = org_eclipse_tahu_protobuf_Payload_Metric_int_value_tag;
		metric->value.int_value = *(int16_t *)value;
		break;
	case METRIC_DATA_TYPE_INT32:
		metric->which_value = org_eclipse_tahu_protobuf_Payload_Metric_int_value_tag;
		metric->value.int_value = *(int32_t *)value;
		break;
	case METRIC_DATA_TYPE_INT64:
		metric->which_value = org_eclipse_tahu_protobuf_Payload_Metric_long_value_tag;
		metric->value.long_value = *(int64_t *)value;
		break;
	case METRIC_DATA_TYPE_UINT8:
		metric->which_value = org_eclipse_tahu_protobuf_Payload_Metric_int_value_tag;
		metric->value.int_value = *(uint8_t *)value;
		break;
	case METRIC_DATA_TYPE_UINT16:
		metric->which_value = org_eclipse_tahu_protobuf_Payload_Metric_int_value_tag;
		metric->value.int_value = *(uint16_t *)value;
		break;
	case METRIC_DATA_TYPE_UINT32:
		metric->which_value = org_eclipse_tahu_protobuf_Payload_Metric_long_value_tag;
		metric->value.long_value = *(uint32_t *)value;
		break;
	case METRIC_DATA_TYPE_UINT64:
	case METRIC_DATA_TYPE_DATETIME:
		metric->which_value = org_eclipse_tahu_protobuf_Payload_Metric_long_value_tag;
		metric->value.long_value = *(uint64_t *)value;
		break;
	case METRIC_DATA_TYPE_FLOAT:
		metric->which_value = org_eclipse_tahu_protobuf_Payload_Metric_float_value_tag;
		metric->value.float_value = *(float *)value;
		break;
	case METRIC_DATA_TYPE_DOUBLE:
		metric->which_value = org_eclipse_tahu_protobuf_Payload_Metric_double_value_tag;
		metric->value.double_value = *(double *)value;
		break;
	case METRIC_DATA_TYPE_BOOLEAN:
		metric->which_value = org_eclipse_tahu_protobuf_Payload_Metric_boolean_value_tag;
		metric->value.boolean_value = *(bool *)value;
		break;
	case METRIC_DATA_TYPE_STRING:
	case METRIC_DATA_TYPE_TEXT:
	case METRIC_DATA_TYPE_UUID:
		metric->which_value = org_eclipse_tahu_protobuf_Payload_Metric_string_value_tag;
		metric->value.string_value = strndup(value, size);
		break;
	case METRIC_DATA_TYPE_DATASET:
		metric->which_value = org_eclipse_tahu_protobuf_Payload_Metric_dataset_value_tag;
		memcpy(&metric->value.dataset_value, value, sizeof(metric->value.dataset_value));
		break;
	case METRIC_DATA_TYPE_TEMPLATE:
		metric->which_value = org_eclipse_tahu_protobuf_Payload_Metric_template_value_tag;
		memcpy(&metric->value.template_value, value, sizeof(metric->value.template_value));
		break;
	case METRIC_DATA_TYPE_BYTES:
	case METRIC_DATA_TYPE_FILE:
	case METRIC_DATA_TYPE_UNKNOWN:
	default:
		fprintf(stderr, "Unhandled datatype(%u) in set_metric_value\n", datatype);
		return -1;
	}
	return 0;
}

int add_simple_metric(org_eclipse_tahu_protobuf_Payload *payload,
					  const char *name,
					  bool has_alias,
					  uint64_t alias,
					  uint64_t datatype,
					  bool is_historical,
					  bool is_transient,
					  const void *value,
					  size_t size_of_value) {
	DEBUG_PRINT("Add simple metric...\n");
	org_eclipse_tahu_protobuf_Payload_Metric new_metric;
	memset(&new_metric, 0, sizeof(new_metric));
	if (name != NULL) {
		new_metric.name = strdup(name);
		if (new_metric.name == NULL) {
			fprintf(stderr, "strdup name failed in add_simple_metric\n");
			return -1;
		}
	}
	new_metric.has_alias = has_alias;
	new_metric.alias = alias;
	new_metric.has_timestamp = true;
	new_metric.timestamp = get_current_timestamp();
	new_metric.has_datatype = true;
	new_metric.datatype = datatype;
	if (is_historical) {
		new_metric.has_is_historical = true;
		new_metric.is_historical = true;
	}
	if (is_transient) {
		new_metric.has_is_transient = true;
		new_metric.is_transient = true;
	}
	if (value == NULL) {
		new_metric.has_is_null = true;
		new_metric.is_null = true;
	} else {
		set_metric_value(&new_metric, datatype, value, size_of_value);
	}
	add_metric_to_payload(payload, &new_metric);
	return 0;
}

ssize_t encode_payload(uint8_t *out_buffer,
					   size_t buffer_length,
					   const org_eclipse_tahu_protobuf_Payload *payload) {
	// Use a different stream if the user wants a normal encode or just a size check
	pb_ostream_t sizing_stream = PB_OSTREAM_SIZING;
	pb_ostream_t buffer_stream = pb_ostream_from_buffer(out_buffer, buffer_length);
	pb_ostream_t *node_stream = ((out_buffer == NULL) ? &sizing_stream : &buffer_stream);

	// Encode the payload
	DEBUG_PRINT("Encoding payload...\n");
	const bool encode_result = pb_encode(node_stream, org_eclipse_tahu_protobuf_Payload_fields, payload);
	const size_t message_length = node_stream->bytes_written;
	DEBUG_PRINT("Message length: %zd\n", message_length);

	// Error Check
	if (!encode_result) {
		fprintf(stderr, "Encoding failed: %s\n", PB_GET_ERROR(node_stream));
		return -1;
	}

	DEBUG_PRINT("Encoding succeeded\n");
	return message_length;
}

ssize_t decode_payload(org_eclipse_tahu_protobuf_Payload *payload,
					   const uint8_t *in_buffer,
					   size_t buffer_length) {
	DEBUG_PRINT("Decoding payload...\n");
	pb_istream_t node_stream = pb_istream_from_buffer(in_buffer, buffer_length);
	memset(payload, 0, sizeof(org_eclipse_tahu_protobuf_Payload));
	const bool decode_result = pb_decode(&node_stream, org_eclipse_tahu_protobuf_Payload_fields, payload);

	if (!decode_result) {
		fprintf(stderr, "Decoding failed: %s\n", PB_GET_ERROR(&node_stream));
		return -1;
	}

#ifdef SPARKPLUG_DEBUG
	// Print the message data
	print_payload(payload);
#endif

	return node_stream.bytes_left;
}

<<<<<<< HEAD
int free_payload(org_eclipse_tahu_protobuf_Payload *payload) {
	DEBUG_PRINT("Free payload memory...\n");
	pb_release(org_eclipse_tahu_protobuf_Payload_fields, payload);
	return 0;
=======
/*
 * Free memory from an existing Payload
 */
void free_payload(org_eclipse_tahu_protobuf_Payload *payload) {
	int i=0;
	for (i=0; i<payload->metrics_count; i++) {
		free(payload->metrics[i].name);
		// More TODO...
		// JPL 04/05/17... free up string data allocated memory
		if(  payload->metrics[i].which_value == 
			 org_eclipse_tahu_protobuf_Payload_Metric_string_value_tag ) // 15 ???
		{
		  if(payload->metrics[i].value.string_value)  // not null?
		  {
			free(payload->metrics[i].value.string_value);
		  }
		}
		
		if (payload->metrics[i].has_properties)
		{
			int j=0;
			for (j=0; j<payload->metrics[i].properties.keys_count; j++){
				free(payload->metrics[i].properties.keys[j]);
				
				if(payload->metrics[i].properties.values[j].which_value ==
					com_cirruslink_sparkplug_protobuf_Payload_PropertyValue_string_value_tag) 
				{
					if(payload->metrics[i].properties.values[j].value.string_value)
					{	
						free(payload->metrics[i].properties.values[j].value.string_value);
					}
				}
			}
			free(payload->metrics[i].properties.keys);
			free(payload->metrics[i].properties.values);	
		}	
		
	}
>>>>>>> e86127f0
}

uint64_t get_current_timestamp() {
	// Set the timestamp
	struct timespec ts;
#ifdef __MACH__ // OS X does not have clock_gettime, use clock_get_time
	clock_serv_t cclock;
	mach_timespec_t mts;
	host_get_clock_service(mach_host_self(), CALENDAR_CLOCK, &cclock);
	clock_get_time(cclock, &mts);
	mach_port_deallocate(mach_task_self(), cclock);
	ts.tv_sec = mts.tv_sec;
	ts.tv_nsec = mts.tv_nsec;
#else
	clock_gettime(CLOCK_REALTIME, &ts);
#endif
	return ts.tv_sec * UINT64_C(1000) + ts.tv_nsec / 1000000;
}

void reset_sparkplug_sequence(void) {
	payload_sequence = 0;
}

int get_next_payload(org_eclipse_tahu_protobuf_Payload *payload) {

	// Initialize payload
	DEBUG_PRINT("Current Sequence Number: %u\n", payload_sequence);
	memset(payload, 0, sizeof(org_eclipse_tahu_protobuf_Payload));
	payload->has_timestamp = true;
	payload->timestamp = get_current_timestamp();
	payload->has_seq = true;
	payload->seq = payload_sequence;

	// Increment/wrap the sequence number (stored in a U8, so it
	// will wrap 255-to-0 automatically)
	payload_sequence++;
	return 0;
}

int init_dataset(org_eclipse_tahu_protobuf_Payload_DataSet *dataset,
				 uint64_t num_of_rows,
				 uint64_t num_of_columns,
				 const uint32_t datatypes[],
				 const char *column_keys[],
				 const org_eclipse_tahu_protobuf_Payload_DataSet_Row row_data[]) {
	DEBUG_PRINT("Init dataset...\n");
	memset(dataset, 0, sizeof(org_eclipse_tahu_protobuf_Payload_DataSet));
	dataset->has_num_of_columns = true;
	dataset->num_of_columns = num_of_columns;
	dataset->columns_count = num_of_columns;
	const size_t key_size = num_of_columns * sizeof(char *);
	dataset->columns = malloc(key_size);
	if (dataset->columns == NULL) {
		fprintf(stderr, "malloc(%lu) failure in init_dataset\n", key_size);
		return -1;
	}
	for (int i = 0; i < num_of_columns; i++) {
		dataset->columns[i] = strdup(column_keys[i]);
		if (dataset->columns[i] == NULL) {
			fprintf(stderr, "strdup failed in init_dataset\n");
			return -1;
		}
	}
	dataset->types_count = num_of_columns;
	const size_t datatypes_size = num_of_columns * sizeof(uint32_t);
	dataset->types = malloc(datatypes_size);
	if (dataset->types == NULL) {
		fprintf(stderr, "malloc(%lu) failure in init_dataset\n", datatypes_size);
		return -1;
	}
	memcpy(dataset->types, datatypes, datatypes_size);
	dataset->rows_count = num_of_rows;
	const size_t row_data_size = num_of_rows * sizeof(org_eclipse_tahu_protobuf_Payload_DataSet_Row);
	dataset->rows = malloc(row_data_size);
	if (dataset->rows == NULL) {
		fprintf(stderr, "malloc(%lu) failure in init_dataset\n", row_data_size);
		return -1;
	}
	memcpy(dataset->rows, row_data, row_data_size);
	return 0;
}

int init_metric(org_eclipse_tahu_protobuf_Payload_Metric *metric,
				const char *name,
				bool has_alias,
				uint64_t alias,
				uint64_t datatype,
				bool is_historical,
				bool is_transient,
				const void *value,
				size_t size_of_value) {
	DEBUG_PRINT("Init metric...\n");
	memset(metric, 0, sizeof(org_eclipse_tahu_protobuf_Payload_Metric));
	if (name != NULL) {
		metric->name = strdup(name);
		if (metric->name == NULL) {
			fprintf(stderr, "strdup failed to copy metric name\n");
			return -1;
		}
	}
	if (has_alias) {
		metric->has_alias = true;
		metric->alias = alias;
	}
	if (is_historical && !is_transient) {
		metric->has_timestamp = true;
		metric->timestamp = get_current_timestamp();
	}
	metric->has_datatype = true;
	metric->datatype = datatype;
	if (is_historical) {
		metric->has_is_historical = true;
		metric->is_historical = true;
	}
	if (is_transient) {
		metric->has_is_transient = true;
		metric->is_transient = true;
	}
	if (value == NULL) {
		metric->has_is_null = true;
		metric->is_null = true;
	} else {
		return set_metric_value(metric, datatype, value, size_of_value);
	}
	// No support for metadata or properties in this function...
	return 0;
}

/*
 * Display a full Sparkplug Payload
 */
#define PP(...) fprintf(stdout,__VA_ARGS__)
#define EMPTY_PREFIX ""
void print_metadata(const char *prefix, org_eclipse_tahu_protobuf_Payload_MetaData *metadata);
void print_propertyvalue(const char *prefix, org_eclipse_tahu_protobuf_Payload_PropertyValue *value);
void print_propertyset(const char *prefix, org_eclipse_tahu_protobuf_Payload_PropertySet *properties);
void print_propertysetlist(const char *prefix, org_eclipse_tahu_protobuf_Payload_PropertySetList *propertysetlist);
void print_dataset_row(const char *prefix, org_eclipse_tahu_protobuf_Payload_DataSet_Row *row);
void print_datasetvalue(const char *prefix, org_eclipse_tahu_protobuf_Payload_DataSet_DataSetValue *dsvalue);
void print_dataset(const char *prefix, org_eclipse_tahu_protobuf_Payload_DataSet *dataset_value);
void print_template_parameter(const char *prefix, org_eclipse_tahu_protobuf_Payload_Template_Parameter *template_parameter);
void print_template(const char *prefix, org_eclipse_tahu_protobuf_Payload_Template *template);
void print_metric(const char *prefix, org_eclipse_tahu_protobuf_Payload_Metric *metric);
void print_payload(org_eclipse_tahu_protobuf_Payload *payload);

void print_metadata(const char *prefix, org_eclipse_tahu_protobuf_Payload_MetaData *metadata) {
	if (prefix == NULL) {
		prefix = EMPTY_PREFIX;
	}
	if (metadata->has_is_multi_part) {
		PP("%sis_multi_part=%u\n", prefix, metadata->is_multi_part);
	}
	if (metadata->content_type != NULL) {
		PP("%scontent_type=%s [%p]\n", prefix, metadata->content_type, metadata->content_type);
	}
	if (metadata->has_size) {
		PP("%shas_size=%lu\n", prefix, metadata->size);
	}
	if (metadata->has_seq) {
		PP("%sseq=%lu\n", prefix, metadata->seq);
	}
	if (metadata->file_name != NULL) {
		PP("%sfile_name=%s [%p]\n", prefix, metadata->file_name, metadata->file_name);
	}
	if (metadata->file_type != NULL) {
		PP("%sfile_type=%s [%p]\n", prefix, metadata->file_type, metadata->file_type);
	}
	if (metadata->md5 != NULL) {
		PP("%smd5=%s [%p]\n", prefix, metadata->md5, metadata->md5);
	}
	if (metadata->description != NULL) {
		PP("%sdescription=%s [%p]\n", prefix, metadata->description, metadata->description);
	}
	if (metadata->extensions != NULL) {
		PP("%sextensions=[%p] (display not supported)\n", prefix, metadata->extensions);
	}
}

void print_propertyvalue(const char *prefix, org_eclipse_tahu_protobuf_Payload_PropertyValue *value) {
	char temp[64];
	if (prefix == NULL) {
		prefix = EMPTY_PREFIX;
	}
	if (value->has_type) {
		PP("%stype=%u\n", prefix, value->type);
	}
	if (value->has_is_null) {
		PP("%sis_null=%u\n", prefix, value->is_null);
	}
	switch (value->which_value) {
	case org_eclipse_tahu_protobuf_Payload_PropertyValue_int_value_tag:
		PP("%sint_value=%d\n", prefix, value->value.int_value);
		break;
	case org_eclipse_tahu_protobuf_Payload_PropertyValue_long_value_tag:
		PP("%slong_value=%ld\n", prefix, value->value.long_value);
		break;
	case org_eclipse_tahu_protobuf_Payload_PropertyValue_float_value_tag:
		PP("%sfloat_value=%f\n", prefix, value->value.float_value);
		break;
	case org_eclipse_tahu_protobuf_Payload_PropertyValue_double_value_tag:
		PP("%sdouble_value=%f\n", prefix, value->value.double_value);
		break;
	case org_eclipse_tahu_protobuf_Payload_PropertyValue_boolean_value_tag:
		PP("%sboolean_value=%u\n", prefix, value->value.boolean_value);
		break;
	case org_eclipse_tahu_protobuf_Payload_PropertyValue_string_value_tag:
		PP("%sstring_value=%s [%p]\n", prefix, value->value.string_value, value->value.string_value);
		break;
	case org_eclipse_tahu_protobuf_Payload_PropertyValue_propertyset_value_tag:
		snprintf(temp, sizeof(temp), "%spropertyset.", prefix);
		print_propertyset(temp, &value->value.propertyset_value);
		break;
	case org_eclipse_tahu_protobuf_Payload_PropertyValue_propertysets_value_tag:
		snprintf(temp, sizeof(temp), "%spropertysets.", prefix);
		print_propertysetlist(temp, &value->value.propertysets_value);
		break;
	case org_eclipse_tahu_protobuf_Payload_PropertyValue_extension_value_tag:
		PP("%sextension_value=[%p] (display not supported)\n", prefix, value->value.extension_value.extensions);
		break;
	default:
		PP("%sinvalid which_value=%u\n", prefix, value->which_value);
	}
}

void print_propertyset(const char *prefix, org_eclipse_tahu_protobuf_Payload_PropertySet *properties) {
	char temp[64];
	if (prefix == NULL) {
		prefix = EMPTY_PREFIX;
	}
	PP("%skeys=[%p] (count=%u)\n", prefix, properties->keys, properties->keys_count);
	for (int i = 0; i < properties->keys_count; i++) {
		PP("%s keys[%u]=%s [%p]\n", prefix, i, properties->keys[i], properties->keys[i]);
	}
	PP("%svalues=[%p] (count=%u)\n", prefix, properties->values, properties->values_count);
	for (int i = 0; i < properties->values_count; i++) {
		snprintf(temp, sizeof(temp), "%svalues[%u].", prefix, i);
		print_propertyvalue(temp, &properties->values[i]);
	}
	if (properties->extensions != NULL) {
		PP("%sextension=[%p] (display not supported)\n", prefix, properties->extensions);
	}
}

void print_propertysetlist(const char *prefix, org_eclipse_tahu_protobuf_Payload_PropertySetList *propertysetlist) {
	char temp[64];
	if (prefix == NULL) {
		prefix = EMPTY_PREFIX;
	}
	// pb_size_t propertyset_count;
	// struct _org_eclipse_tahu_protobuf_Payload_PropertySet *propertyset;
	PP("%spropertyset=[%p] (count=%u)\n", prefix, propertysetlist->propertyset, propertysetlist->propertyset_count);
	for (int i = 0; i < propertysetlist->propertyset_count; i++) {
		snprintf(temp, sizeof(temp), "%s.propertyset[%u].", prefix, i);
		print_propertyset(temp, &propertysetlist->propertyset[i]);
	}
	if (propertysetlist->extensions != NULL) {
		PP("%sextensions=[%p] (display not supported)\n", prefix, propertysetlist->extensions);
	}
}

void print_dataset_row(const char *prefix, org_eclipse_tahu_protobuf_Payload_DataSet_Row *row) {
	char temp[64];
	if (prefix == NULL) {
		prefix = EMPTY_PREFIX;
	}
	PP("%selements=[%p] (count=%u)\n", prefix, row->elements, row->elements_count);
	for (int i = 0; i < row->elements_count; i++) {
		snprintf(temp, sizeof(temp), "%selements[%u].", prefix, i);
		print_datasetvalue(temp, &row->elements[i]);
	}
	if (row->extensions != NULL) {
		PP("%selements=[%p] (display not supported)\n", prefix, row->extensions);
	}
}

void print_datasetvalue(const char *prefix, org_eclipse_tahu_protobuf_Payload_DataSet_DataSetValue *dsvalue) {
	switch (dsvalue->which_value) {
	case org_eclipse_tahu_protobuf_Payload_DataSet_DataSetValue_int_value_tag:
		PP("%sint_value=%d\n", prefix, dsvalue->value.int_value);
		break;
	case org_eclipse_tahu_protobuf_Payload_DataSet_DataSetValue_long_value_tag:
		PP("%slong_value=%ld\n", prefix, dsvalue->value.long_value);
		break;
	case org_eclipse_tahu_protobuf_Payload_DataSet_DataSetValue_float_value_tag:
		PP("%sfloat_value=%f\n", prefix, dsvalue->value.float_value);
		break;
	case org_eclipse_tahu_protobuf_Payload_DataSet_DataSetValue_double_value_tag:
		PP("%sdouble_value=%f\n", prefix, dsvalue->value.double_value);
		break;
	case org_eclipse_tahu_protobuf_Payload_DataSet_DataSetValue_boolean_value_tag:
		PP("%sboolean_value=%u\n", prefix, dsvalue->value.boolean_value);
		break;
	case org_eclipse_tahu_protobuf_Payload_DataSet_DataSetValue_string_value_tag:
		PP("%sstring_value=%s [%p]\n", prefix, dsvalue->value.string_value, dsvalue->value.string_value);
		break;
	case org_eclipse_tahu_protobuf_Payload_DataSet_DataSetValue_extension_value_tag:
		PP("%sextension_value=[%p] (display not supported)\n", prefix, dsvalue->value.extension_value.extensions);
		break;
	default:
		PP("%sinvalid which_value=%u\n", prefix, dsvalue->which_value);
	}
}

void print_dataset(const char *prefix, org_eclipse_tahu_protobuf_Payload_DataSet *dataset_value) {
	char temp[64];
	if (prefix == NULL) {
		prefix = EMPTY_PREFIX;
	}
	if (dataset_value->has_num_of_columns) {
		PP("%snum_of_columns=%lu\n", prefix, dataset_value->num_of_columns);
	}
	PP("%scolumns=[%p] (count=%u)\n", prefix, dataset_value->columns, dataset_value->columns_count);
	for (int i = 0; i < dataset_value->columns_count; i++) {
		PP("%scolumn[%u]=%s [%p]\n", prefix, i, dataset_value->columns[i], dataset_value->columns[i]);
	}
	PP("%stypes=[%p] (count=%u)\n", prefix, dataset_value->types, dataset_value->types_count);
	for (int i = 0; i < dataset_value->types_count; i++) {
		PP("%stype[%u]=%u\n", prefix, i, dataset_value->types[i]);
	}
	PP("%srows=[%p] (count=%u)\n", prefix, dataset_value->rows, dataset_value->rows_count);
	for (int i = 0; i < dataset_value->rows_count; i++) {
		snprintf(temp, sizeof(temp), "%srow[%u].", prefix, i);
		print_dataset_row(temp,&dataset_value->rows[i]);
	}
	if (dataset_value->extensions != NULL) {
		PP("%sextensions=[%p]\n", prefix, dataset_value->extensions);
	}
}

void print_template_parameter(const char *prefix, org_eclipse_tahu_protobuf_Payload_Template_Parameter *template_parameter) {
	if (prefix == NULL) {
		prefix = EMPTY_PREFIX;
	}
	// char *name;
	if (template_parameter->name != NULL) {
		PP("%sname=%s [%p]\n", prefix, template_parameter->name, template_parameter->name);
	}
	if (template_parameter->has_type) {
		PP("%stype=%u\n", prefix, template_parameter->type);
	}
	// pb_size_t which_value;
	switch (template_parameter->which_value) {
	case org_eclipse_tahu_protobuf_Payload_Template_Parameter_int_value_tag:
		PP("%sint_value=%d\n", prefix, template_parameter->value.int_value);
		break;
	case org_eclipse_tahu_protobuf_Payload_Template_Parameter_long_value_tag:
		PP("%slong_value=%ld\n", prefix, template_parameter->value.long_value);
		break;
	case org_eclipse_tahu_protobuf_Payload_Template_Parameter_float_value_tag:
		PP("%sfloat_value=%f\n", prefix, template_parameter->value.float_value);
		break;
	case org_eclipse_tahu_protobuf_Payload_Template_Parameter_double_value_tag:
		PP("%sdouble_value=%f\n", prefix, template_parameter->value.double_value);
		break;
	case org_eclipse_tahu_protobuf_Payload_Template_Parameter_boolean_value_tag:
		PP("%sboolean_value=%u\n", prefix, template_parameter->value.boolean_value);
		break;
	case org_eclipse_tahu_protobuf_Payload_Template_Parameter_string_value_tag:
		PP("%sstring_value=%s [%p]\n", prefix, template_parameter->value.string_value, template_parameter->value.string_value);
		break;
	case org_eclipse_tahu_protobuf_Payload_Template_Parameter_extension_value_tag:
		PP("%sextension_value=[%p] (display not supported)\n", prefix, template_parameter->value.extension_value.extensions);
		break;
	default:
		PP("%sinvalid which_value=%u\n", prefix, template_parameter->which_value);
	}
}

void print_template(const char *prefix, org_eclipse_tahu_protobuf_Payload_Template *template) {
	char temp[64];
	if (prefix == NULL) {
		prefix = EMPTY_PREFIX;
	}
	if (template->version != NULL) {
		PP("%sversion=%s [%p]\n", prefix, template->version, template->version);
	}
	PP("%smetrics=[%p] (count=%u)\n", prefix, template->metrics, template->metrics_count);
	for (int i = 0; i < template->metrics_count; i++) {
		snprintf(temp, sizeof(temp), "%smetric[%u].", prefix, i);
		print_metric(temp, &template->metrics[i]);
	}
	PP("%sparameters=[%p] (count=%u)\n", prefix, template->parameters, template->parameters_count);
	for (int i = 0; i < template->parameters_count; i++) {
		snprintf(temp, sizeof(temp), "%sparameter[%u].", prefix, i);
		print_template_parameter(temp, &template->parameters[i]);
	}
	if (template->template_ref != NULL) {
		PP("%stemplate_ref=%s [%p]\n", prefix, template->template_ref, template->template_ref);
	}
	if (template->has_is_definition) {
		PP("%sis_definition=%u\n", prefix, template->is_definition);
	}
	if (template->extensions != NULL) {
		PP("%sextensions=[%p] (display not supported)\n", prefix, template->extensions);
	}
}

void print_metric(const char *prefix, org_eclipse_tahu_protobuf_Payload_Metric *metric) {
	char temp[64];
	if (prefix == NULL) {
		prefix = EMPTY_PREFIX;
	}
	if (metric->name != NULL) {
		PP("%sname=%s [%p]\n", prefix, metric->name, metric->name);
	}
	if (metric->has_alias) {
		PP("%salias=%ld\n", prefix, metric->alias);
	}
	if (metric->has_timestamp) {
		PP("%stimestamp=%ld\n", prefix, metric->timestamp);
	}
	if (metric->has_datatype) {
		PP("%sdatatype=%u\n", prefix, metric->datatype);
	}
	if (metric->has_is_historical) {
		PP("%sis_historical=%u\n", prefix, metric->is_historical);
	}
	if (metric->has_is_transient) {
		PP("%sis_transient=%u\n", prefix, metric->is_transient);
	}
	if (metric->has_is_null) {
		PP("%sis_null=%u\n", prefix, metric->is_null);
	}
	if (metric->has_metadata) {
		snprintf(temp, sizeof(temp), "%smetadata.", prefix);
		print_metadata(temp, &metric->metadata);
	}
	if (metric->has_properties) {
		snprintf(temp, sizeof(temp), "%sproperties.", prefix);
		print_propertyset(temp, &metric->properties);
	}
	switch (metric->which_value) {
	case org_eclipse_tahu_protobuf_Payload_Metric_int_value_tag:
		PP("%sint_value=%d\n", prefix, metric->value.int_value);
		break;
	case org_eclipse_tahu_protobuf_Payload_Metric_long_value_tag:
		PP("%slong_value=%ld\n", prefix, metric->value.long_value);
		break;
	case org_eclipse_tahu_protobuf_Payload_Metric_float_value_tag:
		PP("%sfloat_value=%f\n", prefix, metric->value.float_value);
		break;
	case org_eclipse_tahu_protobuf_Payload_Metric_double_value_tag:
		PP("%sdouble_value=%f\n", prefix, metric->value.double_value);
		break;
	case org_eclipse_tahu_protobuf_Payload_Metric_boolean_value_tag:
		PP("%sboolean_value=%d\n", prefix, metric->value.boolean_value);
		break;
	case org_eclipse_tahu_protobuf_Payload_Metric_string_value_tag:
		PP("%sstring_value=%s [%p]\n", prefix, metric->value.string_value, metric->value.string_value);
		break;
	case org_eclipse_tahu_protobuf_Payload_Metric_dataset_value_tag:
		snprintf(temp, sizeof(temp), "%sdataset.", prefix);
		print_dataset(temp, &metric->value.dataset_value);
		break;
	case org_eclipse_tahu_protobuf_Payload_Metric_bytes_value_tag:
		PP("%sbytes_value=[%p] (display not supported)\n", prefix, metric->value.bytes_value);
		break;
	case org_eclipse_tahu_protobuf_Payload_Metric_template_value_tag:
		snprintf(temp, sizeof(temp), "%stemplate.", prefix);
		print_template(temp, &metric->value.template_value);
		break;
	case org_eclipse_tahu_protobuf_Payload_Metric_extension_value_tag:
		PP("%sextension_value=[%p] (display not supported)\n", prefix, metric->value.extension_value.extensions);
		break;
	default:
		PP("%sinvalid which_type=%u", prefix, metric->which_value);
		break;
	}
}

void print_payload(org_eclipse_tahu_protobuf_Payload *payload) {
	char temp[64];
	PP("-----PAYLOAD BEGIN-----\n");
	if (payload->has_timestamp) {
		PP("timestamp=%ld\n", payload->timestamp);
	}
	if (payload->has_seq) {
		PP("seq=%ld\n", payload->seq);
	}
	if (payload->uuid != NULL) {
		PP("uuid=%s [%p]\n", payload->uuid, payload->uuid);
	}
	if (payload->body != NULL) {
		PP("body=[%p] (display not supported)\n", payload->body);
	}
	if (payload->extensions != NULL) {
		PP("extensions=[%p] (display not supported)\n", payload->extensions);
	}
	PP("metrics=[%p] (count=%u)\n", payload->metrics, payload->metrics_count);
	for (int i = 0; i < payload->metrics_count; i++) {
		snprintf(temp, sizeof(temp), "metric[%u].", i);
		print_metric(temp, &payload->metrics[i]);
	}
	PP("-----PAYLOAD END-----\n");
}

<|MERGE_RESOLUTION|>--- conflicted
+++ resolved
@@ -21,225 +21,12 @@
 
 static uint8_t payload_sequence;
 
-<<<<<<< HEAD
 int add_metadata_to_metric(org_eclipse_tahu_protobuf_Payload_Metric *metric,
 						   org_eclipse_tahu_protobuf_Payload_MetaData *metadata) {
 	DEBUG_PRINT("Adding metadata...\n");
 	metric->has_metadata = true;
 	memcpy(&metric->metadata, metadata, sizeof(metric->metadata));
 	return 0;
-=======
-/*
- * Private function to decode a Metric from a stream
- */
-bool decode_metric(org_eclipse_tahu_protobuf_Payload_Metric *metric, pb_istream_t *stream) {
-	bool status;
-	pb_istream_t substream;
-
-	if (!pb_make_string_substream(stream, &substream)) {
-		fprintf(stderr, "Failed to create the substream for metric decoding\n");
-		return false;
-	}
-
-	pb_wire_type_t metric_wire_type;
-	uint32_t metric_tag;
-	bool metric_eof;
-	const pb_field_t *metric_field;
-
-	while (pb_decode_tag(&substream, &metric_wire_type, &metric_tag, &metric_eof)) {
-		DEBUG_PRINT(("\teof: %s\n", metric_eof ? "true" : "false"));
-		DEBUG_PRINT(("\t\tBytes Remaining: %zd\n", substream.bytes_left));
-		DEBUG_PRINT(("\t\tWiretype: %d\n", metric_wire_type));
-		DEBUG_PRINT(("\t\tTag: %d\n", metric_tag));
-
-		if (metric_wire_type == PB_WT_VARINT) {
-			DEBUG_PRINT(("\t\tMetric Wire type is PB_WT_VARINT\n"));
-			for (metric_field = org_eclipse_tahu_protobuf_Payload_Metric_fields; metric_field->tag != 0; metric_field++) {
-				if (metric_field->tag == metric_tag && (((metric_field->type & PB_LTYPE_VARINT) == PB_LTYPE_VARINT) ||
-													((metric_field->type & PB_LTYPE_UVARINT) == PB_LTYPE_UVARINT))) {
-					DEBUG_PRINT(("\t\tWire type is PB_WT_VARINT\n"));
-					uint64_t dest;
-					status = pb_decode_varint(&substream, &dest);
-					if (status) {
-						DEBUG_PRINT(("\t\tVARINT - Success - new value: %ld\n", dest));
-						if (metric_field->tag == org_eclipse_tahu_protobuf_Payload_Metric_alias_tag) {
-							metric->has_alias = true;
-							metric->alias = dest;
-						} else if (metric_field->tag == org_eclipse_tahu_protobuf_Payload_Metric_timestamp_tag) {
-							metric->has_timestamp = true;
-							metric->timestamp = dest;
-						} else if (metric_field->tag == org_eclipse_tahu_protobuf_Payload_Metric_datatype_tag) {
-							metric->has_datatype = true;
-							metric->datatype = dest;
-						} else if (metric_field->tag == org_eclipse_tahu_protobuf_Payload_Metric_is_historical_tag) {
-							metric->has_is_historical = true;
-							metric->is_historical = dest;
-						} else if (metric_field->tag == org_eclipse_tahu_protobuf_Payload_Metric_is_transient_tag) {
-							metric->has_is_transient = true;
-							metric->is_transient = dest;
-						} else if (metric_field->tag == org_eclipse_tahu_protobuf_Payload_Metric_is_null_tag) {
-							metric->has_is_null = true;
-							metric->is_null = dest;
-						} else if (metric_field->tag == org_eclipse_tahu_protobuf_Payload_Metric_int_value_tag) {
-							metric->which_value = org_eclipse_tahu_protobuf_Payload_Metric_int_value_tag;
-							metric->value.int_value = dest;
-						} else if (metric_field->tag == org_eclipse_tahu_protobuf_Payload_Metric_long_value_tag) {
-							metric->which_value = org_eclipse_tahu_protobuf_Payload_Metric_long_value_tag;
-							metric->value.long_value = dest;
-						} else if (metric_field->tag == org_eclipse_tahu_protobuf_Payload_Metric_boolean_value_tag) {
-							metric->which_value = org_eclipse_tahu_protobuf_Payload_Metric_boolean_value_tag;
-							metric->value.boolean_value = dest;
-						}
-					} else {
-						fprintf(stderr, "\t\tVARINT - Failed to decode variant!\n");
-						return false;
-					}
-				} else if (metric_field->tag == metric_tag && ((metric_field->type & PB_LTYPE_SVARINT) == PB_LTYPE_SVARINT)) {
-					DEBUG_PRINT(("\t\tWire type is PB_WT_SVARINT\n"));
-					int64_t dest;
-					status = pb_decode_svarint(&substream, &dest);
-					if (status) {
-						DEBUG_PRINT(("\t\tVARINT - Success - new value: %ld\n", dest));
-					} else {
-						fprintf(stderr, "\t\tVARINT - Failed to decode variant!\n");
-						return false;
-					}
-				}
-			}
-		} else if (metric_wire_type == PB_WT_32BIT) {
-			DEBUG_PRINT(("\t\tMetric Wire type is PB_WT_32BIT\n"));
-			for (metric_field = org_eclipse_tahu_protobuf_Payload_Metric_fields; metric_field->tag != 0; metric_field++) {
-				if (metric_field->tag == metric_tag && (((metric_field->type & PB_LTYPE_FIXED32) == PB_LTYPE_FIXED32))) {
-					DEBUG_PRINT(("\t\tWire type is PB_WT_32BIT\n"));
-					uint32_t dest;
-					status = pb_decode_fixed32(&substream, &dest);
-					if (status) {
-						DEBUG_PRINT(("\t\t32BIT - Success - new value: %d\n", dest));
-						float destination_float = *((float*)&dest);
-						DEBUG_PRINT(("\t\tFLoat - Success - new value: %f\n", destination_float));
-						if (metric_field->tag == org_eclipse_tahu_protobuf_Payload_Metric_float_value_tag) {
-							metric->which_value = org_eclipse_tahu_protobuf_Payload_Metric_float_value_tag;
-							metric->value.float_value = destination_float;
-						}
-					}
-				}
-			}
-		} else if (metric_wire_type == PB_WT_64BIT) {
-			DEBUG_PRINT(("\t\tMetric Wire type is PB_WT_64BIT\n"));
-			for (metric_field = org_eclipse_tahu_protobuf_Payload_Metric_fields; metric_field->tag != 0; metric_field++) {
-				if (metric_field->tag == metric_tag && (((metric_field->type & PB_LTYPE_FIXED64) == PB_LTYPE_FIXED64))) {
-					DEBUG_PRINT(("\t\tWire type is PB_WT_64BIT\n"));
-					uint64_t dest;
-					status = pb_decode_fixed64(&substream, &dest);
-					if (status) {
-						DEBUG_PRINT(("\t\t64BIT - Success - new value: %ld\n", dest));
-						double destination_double = *((double*)&dest);
-						DEBUG_PRINT(("\t\tDouble - Success - new value: %f\n", destination_double));
-						if (metric_field->tag == org_eclipse_tahu_protobuf_Payload_Metric_double_value_tag) {
-							metric->which_value = org_eclipse_tahu_protobuf_Payload_Metric_double_value_tag;
-							metric->value.double_value = destination_double;
-						}
-					}
-				}
-			}
-
-		} else if (metric_wire_type == PB_WT_STRING) {
-			DEBUG_PRINT(("\t\tMetric Wire type is PB_WT_STRING\n"));
-
-			for (metric_field = org_eclipse_tahu_protobuf_Payload_Metric_fields; metric_field->tag != 0; metric_field++) {
-				if (metric_field->tag == metric_tag && ((metric_field->type & PB_LTYPE_SUBMESSAGE) == PB_LTYPE_SUBMESSAGE)) {
-					DEBUG_PRINT(("\t\tFound a PB_LTYPE_SUBMESSAGE\n"));
-				} else if (metric_field->tag == metric_tag &&
-							((metric_field->type & PB_LTYPE_FIXED_LENGTH_BYTES) == PB_LTYPE_FIXED_LENGTH_BYTES)) {
-					DEBUG_PRINT(("\t\tFound a PB_LTYPE_FIXED_LENGTH_BYTES\n"));
-				} else if (metric_field->tag == metric_tag && ((metric_field->type & PB_LTYPE_STRING) == PB_LTYPE_STRING)) {
-					DEBUG_PRINT(("\t\tFound a PB_LTYPE_STRING\n"));
-
-					// Get the string size
-					pb_byte_t string_size[1];
-					status = pb_read(&substream, string_size, 1);
-					if (status) {
-						DEBUG_PRINT(("\t\tString Size: %d\n", string_size[0]));
-					} else {
-						fprintf(stderr, "\t\tFailed to get the string size while decoding\n");
-						return false;
-					}
-
-					pb_byte_t dest[string_size[0]+1];
-					status = pb_read(&substream, dest, string_size[0]);
-					if (status) {
-						dest[string_size[0]] = '\0';
-
-						// This is either the metric name or string value
-						if (metric_field->tag == org_eclipse_tahu_protobuf_Payload_Metric_name_tag) {
-							DEBUG_PRINT(("\t\tRead the Metric name! %s\n", dest));
-							metric->name = (char *)malloc((strlen(dest)+1)*sizeof(char));
-							strcpy(metric->name, dest);
-						} else if (metric_field->tag == org_eclipse_tahu_protobuf_Payload_Metric_string_value_tag) {
-							DEBUG_PRINT(("\t\tRead the Metric string_value! %s\n", dest));
-							metric->which_value = org_eclipse_tahu_protobuf_Payload_Metric_string_value_tag;
-							// JPL 04/05/17... I hope this gets FREE(string_value)'d somewhere
-							metric->value.string_value =(char *)malloc((strlen(dest)+1)*sizeof(char));
-							strcpy(metric->value.string_value, dest );
-							// JPL 04/05/17... local memory?
-							//	metric->value.string_value = dest;
-						}
-					} else {
-						fprintf(stderr, "\t\tFailed to read the string...\n");
-						return false;
-					}
-				} else if (metric_field->tag == metric_tag && ((metric_field->type & PB_LTYPE_BYTES) == PB_LTYPE_BYTES)) {
-					DEBUG_PRINT(("\t\tFound a PB_LTYPE_BYTES\n"));
-				//} else {
-					//DEBUG_PRINT(("\t\tother: %d\n", metric_field->type);
-				}
-			}
-
-		} else if (metric_wire_type == PB_WT_32BIT) {
-			DEBUG_PRINT(("\t\tMetric Wire type is PB_WT_32BIT\n"));
-		//} else {
-			//DEBUG_PRINT(("\t\tMetric Other? %d\n", metric_wire_type);
-		}
-	}
-
-	// Close the substream
-	pb_close_string_substream(stream, &substream);
-}
-
-/*
- * Private function to increase the size of an array of strings
- */
-int grow_char_array(char **array, int current_size, int num_new_elems) {
-        const int total_size = current_size + num_new_elems;
-	char *temp = (char *)realloc(*array, (total_size * sizeof(char*)));
-
-	if (temp == NULL) {
-		fprintf(stderr, "Cannot allocate more memory.\n");
-		return 0;
-	} else {
-		*array = temp;
-	}
-
-	return total_size;
-}
-
-/*
- * Private function to increase the size of an array of Metrics
- */
-int grow_metrics_array(org_eclipse_tahu_protobuf_Payload_Metric **metric_array, int current_size, int num_new_elems) {
-        const int total_size = current_size + num_new_elems;
-        org_eclipse_tahu_protobuf_Payload_Metric *temp = (org_eclipse_tahu_protobuf_Payload_Metric*)realloc(*metric_array,
-                                                                 	(total_size * sizeof(org_eclipse_tahu_protobuf_Payload_Metric)));
-
-	if (temp == NULL) {
-		fprintf(stderr, "Cannot allocate more memory.\n");
-		return 0;
-	} else {
-		*metric_array = temp;
-	}
-
-        return total_size;
->>>>>>> e86127f0
 }
 
 int add_metric_to_payload(org_eclipse_tahu_protobuf_Payload *payload,
@@ -533,51 +320,10 @@
 	return node_stream.bytes_left;
 }
 
-<<<<<<< HEAD
 int free_payload(org_eclipse_tahu_protobuf_Payload *payload) {
 	DEBUG_PRINT("Free payload memory...\n");
 	pb_release(org_eclipse_tahu_protobuf_Payload_fields, payload);
 	return 0;
-=======
-/*
- * Free memory from an existing Payload
- */
-void free_payload(org_eclipse_tahu_protobuf_Payload *payload) {
-	int i=0;
-	for (i=0; i<payload->metrics_count; i++) {
-		free(payload->metrics[i].name);
-		// More TODO...
-		// JPL 04/05/17... free up string data allocated memory
-		if(  payload->metrics[i].which_value == 
-			 org_eclipse_tahu_protobuf_Payload_Metric_string_value_tag ) // 15 ???
-		{
-		  if(payload->metrics[i].value.string_value)  // not null?
-		  {
-			free(payload->metrics[i].value.string_value);
-		  }
-		}
-		
-		if (payload->metrics[i].has_properties)
-		{
-			int j=0;
-			for (j=0; j<payload->metrics[i].properties.keys_count; j++){
-				free(payload->metrics[i].properties.keys[j]);
-				
-				if(payload->metrics[i].properties.values[j].which_value ==
-					com_cirruslink_sparkplug_protobuf_Payload_PropertyValue_string_value_tag) 
-				{
-					if(payload->metrics[i].properties.values[j].value.string_value)
-					{	
-						free(payload->metrics[i].properties.values[j].value.string_value);
-					}
-				}
-			}
-			free(payload->metrics[i].properties.keys);
-			free(payload->metrics[i].properties.values);	
-		}	
-		
-	}
->>>>>>> e86127f0
 }
 
 uint64_t get_current_timestamp() {
@@ -1072,5 +818,4 @@
 		print_metric(temp, &payload->metrics[i]);
 	}
 	PP("-----PAYLOAD END-----\n");
-}
-
+}